<<<<<<< HEAD
$wordlistURL = "https://github.com/dwyl/english-words/raw/master/words_alpha.txt" #other lists may require slightly different processing. 
$wordlistRAW = Invoke-WebRequest -Uri $wordlistURL -UseBasicParsing
$wordlist = $wordlistRAW.Content -split "\r\n" 
Write-Host $wordlist.Count "words downloaded. Processing..."

$newWordlist =  [System.Collections.ArrayList]@()
foreach ($word in $wordlist)
=======
if ($null -eq $wordlist5)
>>>>>>> 55996396
{
    $wordlistURL = "https://github.com/dwyl/english-words/raw/master/words_alpha.txt" #other lists may require slightly different processing. 
    $wordlistRAW = Invoke-WebRequest -Uri $wordlistURL -UseBasicParsing
    $wordlist = $wordlistRAW.Content -split "\r\n" 
    Write-Host $wordlist.Count "words downloaded. Processing..."

    $wordlist5 = @()
    foreach ($word in $wordlist)
    {
<<<<<<< HEAD
        $null = $newWordlist.Add($word.ToUpper())
=======
        if (($word.Trim()).Length -eq 5)
        {
            $wordlist5 += $word.ToUpper()
        }
>>>>>>> 55996396
    }
}
$wordlist = $wordlist5

for ($j = 0; $j -lt 5; $j++)
{

    Write-Host $wordlist.Count "words matching."
    if ("Y" -eq (Read-Host "Want to see them all? [Y/N]"))
    {
        if (Test-Path Variable:PSise)
        {
            $wordlist | Out-GridView
            }
        else
        {
            $wordlist | Format-Table
        }
    }

    $guessOK = $false
    while (!$guessOK)
    {
        $guess = Read-Host -Prompt "Type your guess"
        if ($guess.Length -eq 5)
        {
            $guessOK = $true
        }
        else
        {
            Write-Host "Use 5-letters word!" -ForegroundColor Red
        }
    }

    $guess = $guess.ToUpper()

    if (!$wordlist.Contains($guess))
    {
        Write-Host "Your word list doesn't contain '$guess' ..." -ForegroundColor Yellow
    }

    $answerOK = $false
    while (!$answerOK)
    {
        $answer = Read-Host -Prompt "Type wordle answer (B=black, Y=yellow, G=green)"
        $answer = $answer.ToUpper()
        if ($answer.Length -ne 5)
        {
            Write-Host "Use 5-letters answer!" -ForegroundColor Red
            continue
        }
        $answerOK = $true
        foreach ($letter in $answer.ToCharArray())
        {
            if (('B','Y','G') -notcontains $letter)
            {
                $answerOK = $false
                Write-Host "Use only 'B', 'Y', and 'G' in Wordle answer!" -ForegroundColor Red
            }
        }
    }

    for ($i = 0; $i -lt 5; $i++)
    {
        $bc = switch (($answer.ToCharArray())[$i])
        {
            "B" {[System.ConsoleColor]::Black}
            "Y" {[System.ConsoleColor]::Yellow}
            "G" {[System.ConsoleColor]::Green}
            default {[System.ConsoleColor]::Red}
        }
        Write-Host ($guess.ToCharArray())[$i] -NoNewline -ForegroundColor White -BackgroundColor $bc
    }
    Write-Host
    Write-Host "Analyzing..."
    Write-Host

    for ($i = 0; $i -lt 5; $i++)
    {
        $newWordlist = [System.Collections.ArrayList]@()
        $guessLetter = ($guess.ToCharArray())[$i]
        $answerLetter = ($answer.ToCharArray())[$i]
        switch ($answerLetter)
        {
            "B" {
                    foreach ($word in $wordlist)
                    {
                        if ($word.ToCharArray() -notcontains $guessLetter)
                        {
                            $null = $newWordlist.Add($word)
                        }
                    }
                    break
                }
            "Y" {
                    foreach ($word in $wordlist)
                    {
                        if ($word.ToCharArray() -contains $guessLetter)
                        {
<<<<<<< HEAD
                            $null = $newWordlist.Add($word)
=======
                            if ($word.ToCharArray()[$i] -ne $guessLetter) #it would be green
                            {
                                $newWordlist += $word
                            }
>>>>>>> 55996396
                        }
                    }
                    break
                }
            "G" {
                    foreach ($word in $wordlist)
                    {
                        if ($word.ToCharArray()[$i] -eq $guessLetter)
                        {
                            $null = $newWordlist.Add($word)
                        }
                    }
                    break
                }
        }
        $wordlist = $newWordlist
    }
}<|MERGE_RESOLUTION|>--- conflicted
+++ resolved
@@ -1,31 +1,17 @@
-<<<<<<< HEAD
-$wordlistURL = "https://github.com/dwyl/english-words/raw/master/words_alpha.txt" #other lists may require slightly different processing. 
-$wordlistRAW = Invoke-WebRequest -Uri $wordlistURL -UseBasicParsing
-$wordlist = $wordlistRAW.Content -split "\r\n" 
-Write-Host $wordlist.Count "words downloaded. Processing..."
-
-$newWordlist =  [System.Collections.ArrayList]@()
-foreach ($word in $wordlist)
-=======
 if ($null -eq $wordlist5)
->>>>>>> 55996396
 {
     $wordlistURL = "https://github.com/dwyl/english-words/raw/master/words_alpha.txt" #other lists may require slightly different processing. 
     $wordlistRAW = Invoke-WebRequest -Uri $wordlistURL -UseBasicParsing
     $wordlist = $wordlistRAW.Content -split "\r\n" 
     Write-Host $wordlist.Count "words downloaded. Processing..."
 
-    $wordlist5 = @()
+    $wordlist5 = [System.Collections.ArrayList]@()
     foreach ($word in $wordlist)
     {
-<<<<<<< HEAD
-        $null = $newWordlist.Add($word.ToUpper())
-=======
         if (($word.Trim()).Length -eq 5)
         {
-            $wordlist5 += $word.ToUpper()
+            $null = $wordlist5.Add($word.ToUpper())
         }
->>>>>>> 55996396
     }
 }
 $wordlist = $wordlist5
@@ -125,14 +111,10 @@
                     {
                         if ($word.ToCharArray() -contains $guessLetter)
                         {
-<<<<<<< HEAD
-                            $null = $newWordlist.Add($word)
-=======
                             if ($word.ToCharArray()[$i] -ne $guessLetter) #it would be green
                             {
-                                $newWordlist += $word
+                                $null = $newWordlist.Add($word)
                             }
->>>>>>> 55996396
                         }
                     }
                     break
